--- conflicted
+++ resolved
@@ -26,12 +26,9 @@
         <Compile Include="Diag.fs"/>
         <Compile Include="State.fs"/>
         <Compile Include="Toc.fs"/>
-<<<<<<< HEAD
         <Compile Include="CodeActions.fs"/>
-=======
         <Compile Include="Refs.fs"/>
         <Compile Include="Compl.fs"/>
->>>>>>> f4f857e8
         <Compile Include="Server.fs"/>
         <Compile Include="Program.fs"/>
     </ItemGroup>
