--- conflicted
+++ resolved
@@ -766,29 +766,29 @@
 
             let documentBeginning = Range.Mk(0, 0, 0, 0)
 
-<<<<<<< HEAD
-        let codeAction title edit =
-            { Title = title
-              Kind = Some CodeActionKind.Source
-              Diagnostics = None
-              Command = None
-              Data = None
-              IsPreferred = Some false
-              Disabled = None
-              Edit = Some edit }
-
-        let tocAction =
-            State.tryFindDocument docPath state
-            |> Option.bind CodeActions.tableOfContents
-            |> Option.toArray
-            |> Array.map (fun ca ->
-                let wsEdit =
-                    (CodeActions.documentEdit ca.edit ca.newText opts.TextDocument.Uri)
-
-                codeAction ca.name wsEdit)
-
-        let commands = TextDocumentCodeActionResult.CodeActions tocAction
-=======
+// <<<<<<< HEAD
+//             let codeAction title edit =
+//                 { Title = title
+//                   Kind = Some CodeActionKind.Source
+//                   Diagnostics = None
+//                   Command = None
+//                   Data = None
+//                   IsPreferred = Some false
+//                   Disabled = None
+//                   Edit = Some edit }
+
+//             let tocAction =
+//                 State.tryFindDocument docPath state
+//                 |> Option.bind CodeActions.tableOfContents
+//                 |> Option.toArray
+//                 |> Array.map (fun ca ->
+//                     let wsEdit =
+//                         (CodeActions.documentEdit ca.edit ca.newText opts.TextDocument.Uri)
+
+//                     codeAction ca.name wsEdit)
+
+//             let commands = TextDocumentCodeActionResult.CodeActions tocAction
+// =======
             let editAt rangeOpt text =
                 let textEdit =
                     { NewText = text
@@ -876,7 +876,7 @@
                 }
 
             Mutation.output (renameRange |> Option.map PrepareRenameResult.Range |> Ok)
->>>>>>> 91f0e9c7
+// >>>>>>> main
 
     override this.Dispose() =
         (statusManager :> IDisposable).Dispose()
