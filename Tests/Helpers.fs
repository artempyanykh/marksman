--- conflicted
+++ resolved
@@ -25,25 +25,11 @@
 
     lines.ShouldMatchInlineSnapshot(snapshot)
 
-<<<<<<< HEAD
-let makeFakeDocument (content: string) : Doc =
-    let text = Text.mkText content
-    Doc.mk (PathUri.fromString "memory://fake.md") (PathUri.fromString "memory://") None text
-
-let makeFakeDocumentLines (lines: array<string>) : Doc =
-    let text = Text.mkText (String.concat System.Environment.NewLine lines)
-    Doc.mk (PathUri.fromString "memory://fake.md") (PathUri.fromString "memory://") None text
-
-let applyDocumentAction (doc: Doc) (action: DocumentAction)  = 
+let applyDocumentAction (doc: Doc) (action: DocumentAction) =
     let (before, after) = doc.text.Cutout(action.edit)
 
     before + action.newText + after
 
-
-
-    
-    
-=======
 type FakeDoc =
     class
         static member mk(content: string, ?path: string) : Doc =
@@ -68,5 +54,4 @@
             { name = "dummy"
               root = PathUri.fromString dummyRootUri
               docs = docsMap }
-    end
->>>>>>> f4f857e8
+    end