--- conflicted
+++ resolved
@@ -67,7 +67,7 @@
     [<Fact>]
     let createToc_yamlFrontMatter () =
         let doc =
-            makeFakeDocumentLines
+            FakeDoc.mk
                 [| "---"
                    """title: "First" """
                    """tags: ["1", "2"] """
@@ -89,7 +89,7 @@
 module InsertToc =
     [<Fact>]
     let insert_documentBeginning () =
-        let doc = makeFakeDocumentLines [| "## T1"; "## T2" |]
+        let doc = FakeDoc.mk [| "## T1"; "## T2" |]
 
         let insertion = TableOfContents.insertionPoint doc
 
@@ -97,7 +97,7 @@
 
     [<Fact>]
     let insert_firstTitle () =
-        let doc = makeFakeDocumentLines [| "# T1"; "## T2" |]
+        let doc = FakeDoc.mk [| "# T1"; "## T2" |]
 
         let insertion = TableOfContents.insertionPoint doc
         let firstTitleRange = Array.head(doc.index.titles).range
@@ -107,7 +107,7 @@
     [<Fact>]
     let insert_afterYaml () =
         let doc =
-            makeFakeDocumentLines
+            FakeDoc.mk
                 [| "---"
                    """title: "First" """
                    """tags: ["1", "2"] """
@@ -125,7 +125,7 @@
     [<Fact>]
     let insert_afterfirstTitle_withYaml () =
         let doc =
-            makeFakeDocumentLines
+            FakeDoc.mk
                 [| "---"
                    """title: "First" """
                    """tags: ["1", "2"] """
@@ -152,19 +152,11 @@
         let expectedLines =
             [| StartMarker
                "- [T1](#t1)"
-<<<<<<< HEAD
                "  - [T2](#t2)"
                "    - [T3](#t3)"
                "  - [T4](#t4)"
                "    - [T5](#t5)"
                Toc.EndMarker
-=======
-               " - [T2](#t2)"
-               "  - [T3](#t3)"
-               " - [T4](#t4)"
-               "  - [T5](#t5)"
-               EndMarker
->>>>>>> f4f857e8
                "" |]
 
         let expected = String.concat NewLine expectedLines
@@ -175,7 +167,7 @@
     [<Fact>]
     let insert_afterYaml () =
         let doc =
-            makeFakeDocumentLines
+            FakeDoc.mk
                 [| "---"
                    """title: "First" """
                    """tags: ["1", "2"] """
@@ -215,7 +207,7 @@
     [<Fact>]
     let insert_documentBeginning () =
         let doc =
-            makeFakeDocumentLines [| "## T1"; "### T2"; "## T3"; "#### T4" |]
+            FakeDoc.mk [| "## T1"; "### T2"; "## T3"; "#### T4" |]
 
         let action = CodeActions.tableOfContents doc |> Option.get
 
